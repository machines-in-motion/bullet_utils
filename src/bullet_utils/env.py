"""wrapper

Pybullet interface using pinocchio's convention.

License: BSD 3-Clause License
Copyright (C) 2018-2021, New York University , Max Planck Gesellschaft
Copyright note valid unless otherwise stated in individual files.
All rights reserved.
"""
try:
    # use standard Python importlib if available (Python>3.7)
    import importlib.resources as importlib_resources
except ImportError:
    import importlib_resources
import pybullet
import time
import inspect


class BulletEnv(object):
    """This class manages a PyBullet simulation environment and provides utility functions to interact with :py:obj:`PinBulletWrapper` objects.

    Attributes:
        dt (float): The length of the simulation integration step.
        objects (list): The list of the PyBullet ids for all the non-robot objects.
        robots (list): The list of the robot wrapper of all added robots.
    """    
    def __init__(self, server=pybullet.GUI, dt=0.001):
        """Initializes the PyBullet client.

        Args:
            server (int, optional): PyBullet server mode. pybullet.GUI creates a graphical frontend using OpenGL while pybullet.DIRECT does not. Defaults to pybullet.GUI.
            dt (float, optional): The length of the simulation integration step.. Defaults to 0.001.
        """        
        self.dt = dt
        self.objects = []
        self.robots = []

        self.physics_client = pybullet.connect(server)
        pybullet.setGravity(0, 0, -9.81)
        pybullet.setPhysicsEngineParameter(fixedTimeStep=dt, numSubSteps=1)

    def add_robot(self, robot):
        self.robots.append(robot)
        return robot

    def add_object_from_urdf(
        self, urdf_path, pos=[0, 0, 0], orn=[0, 0, 0, 1], useFixedBase=True
    ):
        """Adds an object described by a URDF file.

        Args:
            urdf_path (str): The absolute path of the URDF file
            pos (list, optional): The initial position of the object in the world frame. Defaults to [0, 0, 0].
            orn (list, optional): The initial orientation of the object in the world frame, expressed in quaternions. Defaults to [0, 0, 0, 1].
            useFixedBase (bool, optional): Determines if the robot base is fixed or not. Defaults to True.

        Returns:
            [int]: The PyBullet id of the object if added successfully.
        """    
        # Load the object.
        object_id = pybullet.loadURDF(urdf_path, useFixedBase=useFixedBase)
        pybullet.resetBasePositionAndOrientation(object_id, pos, orn)
        self.objects.append(object_id)
        return object_id

    def start_video_recording(self, file_name):
        """Starts video recording and save as a mp4 file.

        Args:
            file_name (str): The absolute path of the file to be saved.
        """        
        self.file_name = file_name
        pybullet.startStateLogging(
            pybullet.STATE_LOGGING_VIDEO_MP4, self.file_name
        )

    def stop_video_recording(self):
        """Stops video recording if any.
        """        
        if hasattr(self, "file_name"):
            pybullet.stopStateLogging(
                pybullet.STATE_LOGGING_VIDEO_MP4, self.file_name
            )

    def step(self, sleep=True):
        """Integrates the simulation one step forward.

        Args:
            sleep (bool, optional): Determines if the simulation sleeps for :py:attr:`~dt` seconds at each step. Defaults to True.
        """        
        if sleep:
            time.sleep(self.dt)
        pybullet.stepSimulation()

        for robot in self.robots:
            robot.compute_numerical_quantities(self.dt)

    def print_physics_engine_params(self):
<<<<<<< HEAD
        params = pybullet.getPhysicsEngineParameters(self.physics_client)
=======
        """Prints the parametes of the physics engine.
        """        
        params = pybullet.getPhysicsEngineParameters(self.physicsClient)
>>>>>>> 4ecad1d4
        print("physics_engine_params:")
        for key in params:
            print("    - ", key, ": ", params[key])


class BulletEnvWithGround(BulletEnv):
    """This class provides a shortcut to construct a PyBullet simulation environment with a flat ground.
    parent:
    """    
    def __init__(self, server=pybullet.GUI, dt=0.001):     
        super().__init__(server, dt)
        with importlib_resources.path(__package__, "env.py") as p:
            package_dir = p.parent.absolute()
        plane_urdf = str(
            package_dir / "resources" / "plane_with_restitution.urdf"
        )
        self.add_object_from_urdf(plane_urdf)<|MERGE_RESOLUTION|>--- conflicted
+++ resolved
@@ -97,13 +97,9 @@
             robot.compute_numerical_quantities(self.dt)
 
     def print_physics_engine_params(self):
-<<<<<<< HEAD
-        params = pybullet.getPhysicsEngineParameters(self.physics_client)
-=======
         """Prints the parametes of the physics engine.
         """        
         params = pybullet.getPhysicsEngineParameters(self.physicsClient)
->>>>>>> 4ecad1d4
         print("physics_engine_params:")
         for key in params:
             print("    - ", key, ": ", params[key])
